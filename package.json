{
  "name": "can-observable-mixin",
  "description": "Define properties on JavaScript classes",
<<<<<<< HEAD
  "version": "1.0.0-pre.0",
=======
  "version": "0.4.3",
>>>>>>> 74fd1bb0
  "author": {
    "name": "Bitovi",
    "email": "contact@bitovi.com",
    "url": "http://bitovi.com"
  },
  "browserslist": "ie 11",
  "bugs": {
    "url": "https://github.com/canjs/can-observable-mixin/issues"
  },
  "dependencies": {
    "can-assign": "^1.3.1",
    "can-define-lazy-value": "^1.1.0",
    "can-event-queue": "^1.1.5",
    "can-log": "^1.0.0",
    "can-namespace": "^1.0.0",
    "can-observation": "^4.1.2",
    "can-observation-recorder": "^1.3.0",
    "can-queues": "^1.2.1",
    "can-reflect": "^1.17.9",
    "can-simple-observable": "^2.4.1",
    "can-string-to-any": "^1.2.0",
    "can-type": "^0.2.0"
  },
  "devDependencies": {
    "@babel/cli": "^7.4.4",
    "@babel/core": "^7.4.5",
    "@babel/preset-env": "^7.4.5",
    "can-reflect-tests": "^0.3.1",
    "can-test-helpers": "^1.1.4",
    "detect-cyclic-packages": "^1.1.0",
    "fixpack": "^2.3.1",
    "http-server": "^0.11.1",
    "jshint": "^2.9.1",
    "steal": "^2.2.1",
    "steal-qunit": "^2.0.0",
    "test-saucelabs": "0.0.6",
    "testee": "^0.9.0"
  },
  "homepage": "https://github.com/canjs/can-observable-mixin",
  "keywords": [
    "CanJS"
  ],
  "license": "MIT",
  "main": "dist/mixins.js",
  "repository": {
    "type": "git",
    "url": "git://github.com/canjs/can-observable-mixin.git"
  },
  "scripts": {
    "ci": "npm run test && node test/test-saucelabs.js",
    "compile-to-es5": "babel src --out-dir dist",
    "detect-cycle": "detect-cyclic-packages",
    "http-server": "http-server -p 3000 --silent",
    "jshint": "jshint src/*.js test/*.js --config",
    "lint": "fixpack && npm run jshint",
    "postversion": "git push --follow-tags",
    "prepublishOnly": "npm run compile-to-es5",
    "preversion": "npm test",
    "release:major": "npm version major && npm publish",
    "release:minor": "npm version minor && npm publish",
    "release:patch": "npm version patch && npm publish",
    "release:pre": "npm version prerelease && npm publish --tag pre",
    "test": "npm run detect-cycle && npm run lint && npm run testee",
    "testee": "testee test/test.html --browsers firefox"
  },
  "steal": {
    "main": "src/mixins.js"
  }
}<|MERGE_RESOLUTION|>--- conflicted
+++ resolved
@@ -1,11 +1,7 @@
 {
   "name": "can-observable-mixin",
   "description": "Define properties on JavaScript classes",
-<<<<<<< HEAD
   "version": "1.0.0-pre.0",
-=======
-  "version": "0.4.3",
->>>>>>> 74fd1bb0
   "author": {
     "name": "Bitovi",
     "email": "contact@bitovi.com",
